## Process this file with automake to produce Makefile.in

if HAVE_ZLIB
GZCHECKPROGRAMS = zcgzip zcgunzip
GZHEADERS = google/protobuf/io/gzip_stream.h
GZTESTS = google/protobuf/io/gzip_stream_unittest.sh
else
GZCHECKPROGRAMS =
GZHEADERS =
GZTESTS =
endif

if GCC
# These are good warnings to turn on by default
NO_OPT_CXXFLAGS = $(PTHREAD_CFLAGS) -Wall -Wwrite-strings -Woverloaded-virtual -Wno-sign-compare
else
NO_OPT_CXXFLAGS = $(PTHREAD_CFLAGS)
endif

AM_CXXFLAGS = $(NO_OPT_CXXFLAGS) $(PROTOBUF_OPT_FLAG)

AM_LDFLAGS = $(PTHREAD_CFLAGS)

# If I say "dist_include_DATA", automake complains that $(includedir) is not
# a "legitimate" directory for DATA.  Screw you, automake.
protodir = $(includedir)
nobase_dist_proto_DATA = google/protobuf/descriptor.proto \
                         google/protobuf/compiler/plugin.proto

# Not sure why these don't get cleaned automatically.
clean-local:
	rm -f *.loT

CLEANFILES = $(protoc_outputs) unittest_proto_middleman \
             testzip.jar testzip.list testzip.proto testzip.zip

MAINTAINERCLEANFILES =   \
  Makefile.in

nobase_include_HEADERS =                                        \
  google/protobuf/stubs/atomic_sequence_num.h                   \
  google/protobuf/stubs/atomicops.h                             \
  google/protobuf/stubs/atomicops_internals_aix.h               \
  google/protobuf/stubs/atomicops_internals_arm64_gcc.h         \
  google/protobuf/stubs/atomicops_internals_arm_gcc.h           \
  google/protobuf/stubs/atomicops_internals_arm_qnx.h           \
  google/protobuf/stubs/atomicops_internals_atomicword_compat.h \
  google/protobuf/stubs/atomicops_internals_generic_gcc.h       \
  google/protobuf/stubs/atomicops_internals_macosx.h            \
  google/protobuf/stubs/atomicops_internals_mips_gcc.h          \
  google/protobuf/stubs/atomicops_internals_pnacl.h             \
  google/protobuf/stubs/atomicops_internals_solaris.h           \
  google/protobuf/stubs/atomicops_internals_tsan.h              \
  google/protobuf/stubs/atomicops_internals_x86_gcc.h           \
  google/protobuf/stubs/atomicops_internals_x86_msvc.h          \
  google/protobuf/stubs/casts.h                                 \
  google/protobuf/stubs/singleton.h                             \
  google/protobuf/stubs/common.h                                \
  google/protobuf/stubs/fastmem.h                               \
  google/protobuf/stubs/once.h                                  \
  google/protobuf/stubs/platform_macros.h                       \
  google/protobuf/stubs/stl_util.h                              \
  google/protobuf/stubs/template_util.h                         \
  google/protobuf/stubs/type_traits.h                           \
  google/protobuf/arena.h                                       \
  google/protobuf/arenastring.h                                 \
  google/protobuf/descriptor_database.h                         \
  google/protobuf/descriptor.h                                  \
  google/protobuf/descriptor.pb.h                               \
  google/protobuf/dynamic_message.h                             \
  google/protobuf/extension_set.h                               \
  google/protobuf/generated_enum_reflection.h                   \
  google/protobuf/generated_message_reflection.h                \
  google/protobuf/generated_message_util.h                      \
  google/protobuf/map_entry.h                                   \
  google/protobuf/map_field.h                                   \
  google/protobuf/map_field_inl.h                               \
  google/protobuf/map.h                                         \
  google/protobuf/map_type_handler.h                            \
  google/protobuf/message.h                                     \
  google/protobuf/message_lite.h                                \
  google/protobuf/metadata.h                                    \
  google/protobuf/reflection.h                                  \
  google/protobuf/reflection_ops.h                              \
  google/protobuf/repeated_field.h                              \
  google/protobuf/repeated_field_reflection.h                   \
  google/protobuf/service.h                                     \
  google/protobuf/text_format.h                                 \
  google/protobuf/unknown_field_set.h                           \
  google/protobuf/wire_format.h                                 \
  google/protobuf/wire_format_lite.h                            \
  google/protobuf/wire_format_lite_inl.h                        \
  google/protobuf/io/coded_stream.h                             \
  $(GZHEADERS)                                                  \
  google/protobuf/io/printer.h                                  \
  google/protobuf/io/strtod.h                                   \
  google/protobuf/io/tokenizer.h                                \
  google/protobuf/io/zero_copy_stream.h                         \
  google/protobuf/io/zero_copy_stream_impl.h                    \
  google/protobuf/io/zero_copy_stream_impl_lite.h               \
  google/protobuf/compiler/code_generator.h                     \
  google/protobuf/compiler/command_line_interface.h             \
  google/protobuf/compiler/importer.h                           \
  google/protobuf/compiler/parser.h                             \
  google/protobuf/compiler/plugin.h                             \
  google/protobuf/compiler/plugin.pb.h                          \
  google/protobuf/compiler/cpp/cpp_generator.h                  \
  google/protobuf/compiler/java/java_generator.h                \
  google/protobuf/compiler/java/java_names.h                    \
<<<<<<< HEAD
  google/protobuf/compiler/python/python_generator.h
=======
  google/protobuf/compiler/javanano/javanano_generator.h        \
  google/protobuf/compiler/python/python_generator.h            \
  google/protobuf/compiler/ruby/ruby_generator.h
>>>>>>> 2cb2358c

lib_LTLIBRARIES = libprotobuf-lite.la libprotobuf.la libprotoc.la

libprotobuf_lite_la_LIBADD = $(PTHREAD_LIBS)
libprotobuf_lite_la_LDFLAGS = -version-info 10:0:0 -export-dynamic -no-undefined
libprotobuf_lite_la_SOURCES =                                  \
  google/protobuf/stubs/atomicops_internals_x86_gcc.cc         \
  google/protobuf/stubs/atomicops_internals_x86_msvc.cc        \
  google/protobuf/stubs/common.cc                              \
  google/protobuf/stubs/once.cc                                \
  google/protobuf/stubs/hash.h                                 \
  google/protobuf/stubs/map_util.h                             \
  google/protobuf/stubs/shared_ptr.h                           \
  google/protobuf/stubs/stringprintf.cc                        \
  google/protobuf/stubs/stringprintf.h                         \
  google/protobuf/arena.cc                                     \
  google/protobuf/arenastring.cc                               \
  google/protobuf/extension_set.cc                             \
  google/protobuf/generated_message_util.cc                    \
  google/protobuf/message_lite.cc                              \
  google/protobuf/repeated_field.cc                            \
  google/protobuf/wire_format_lite.cc                          \
  google/protobuf/io/coded_stream.cc                           \
  google/protobuf/io/coded_stream_inl.h                        \
  google/protobuf/io/zero_copy_stream.cc                       \
  google/protobuf/io/zero_copy_stream_impl_lite.cc

libprotobuf_la_LIBADD = $(PTHREAD_LIBS)
libprotobuf_la_LDFLAGS = -version-info 10:0:0 -export-dynamic -no-undefined
libprotobuf_la_SOURCES =                                       \
  $(libprotobuf_lite_la_SOURCES)                               \
  google/protobuf/stubs/strutil.cc                             \
  google/protobuf/stubs/strutil.h                              \
  google/protobuf/stubs/substitute.cc                          \
  google/protobuf/stubs/substitute.h                           \
  google/protobuf/stubs/structurally_valid.cc                  \
  google/protobuf/descriptor.cc                                \
  google/protobuf/descriptor_database.cc                       \
  google/protobuf/descriptor.pb.cc                             \
  google/protobuf/dynamic_message.cc                           \
  google/protobuf/extension_set_heavy.cc                       \
  google/protobuf/generated_message_reflection.cc              \
  google/protobuf/map_field.cc                                 \
  google/protobuf/message.cc                                   \
  google/protobuf/reflection_internal.h                        \
  google/protobuf/reflection_ops.cc                            \
  google/protobuf/service.cc                                   \
  google/protobuf/text_format.cc                               \
  google/protobuf/unknown_field_set.cc                         \
  google/protobuf/wire_format.cc                               \
  google/protobuf/io/gzip_stream.cc                            \
  google/protobuf/io/printer.cc                                \
  google/protobuf/io/strtod.cc                                 \
  google/protobuf/io/tokenizer.cc                              \
  google/protobuf/io/zero_copy_stream_impl.cc                  \
  google/protobuf/compiler/importer.cc                         \
  google/protobuf/compiler/parser.cc

libprotoc_la_LIBADD = $(PTHREAD_LIBS) libprotobuf.la
libprotoc_la_LDFLAGS = -version-info 10:0:0 -export-dynamic -no-undefined
libprotoc_la_SOURCES =                                         \
  google/protobuf/compiler/code_generator.cc                   \
  google/protobuf/compiler/command_line_interface.cc           \
  google/protobuf/compiler/plugin.cc                           \
  google/protobuf/compiler/plugin.pb.cc                        \
  google/protobuf/compiler/subprocess.cc                       \
  google/protobuf/compiler/subprocess.h                        \
  google/protobuf/compiler/zip_writer.cc                       \
  google/protobuf/compiler/zip_writer.h                        \
  google/protobuf/compiler/cpp/cpp_enum.cc                     \
  google/protobuf/compiler/cpp/cpp_enum.h                      \
  google/protobuf/compiler/cpp/cpp_enum_field.cc               \
  google/protobuf/compiler/cpp/cpp_enum_field.h                \
  google/protobuf/compiler/cpp/cpp_extension.cc                \
  google/protobuf/compiler/cpp/cpp_extension.h                 \
  google/protobuf/compiler/cpp/cpp_field.cc                    \
  google/protobuf/compiler/cpp/cpp_field.h                     \
  google/protobuf/compiler/cpp/cpp_file.cc                     \
  google/protobuf/compiler/cpp/cpp_file.h                      \
  google/protobuf/compiler/cpp/cpp_generator.cc                \
  google/protobuf/compiler/cpp/cpp_helpers.cc                  \
  google/protobuf/compiler/cpp/cpp_helpers.h                   \
  google/protobuf/compiler/cpp/cpp_map_field.cc                \
  google/protobuf/compiler/cpp/cpp_map_field.h                 \
  google/protobuf/compiler/cpp/cpp_message.cc                  \
  google/protobuf/compiler/cpp/cpp_message.h                   \
  google/protobuf/compiler/cpp/cpp_message_field.cc            \
  google/protobuf/compiler/cpp/cpp_message_field.h             \
  google/protobuf/compiler/cpp/cpp_options.h                   \
  google/protobuf/compiler/cpp/cpp_primitive_field.cc          \
  google/protobuf/compiler/cpp/cpp_primitive_field.h           \
  google/protobuf/compiler/cpp/cpp_service.cc                  \
  google/protobuf/compiler/cpp/cpp_service.h                   \
  google/protobuf/compiler/cpp/cpp_string_field.cc             \
  google/protobuf/compiler/cpp/cpp_string_field.h              \
  google/protobuf/compiler/java/java_context.cc                \
  google/protobuf/compiler/java/java_context.h                 \
  google/protobuf/compiler/java/java_enum.cc                   \
  google/protobuf/compiler/java/java_enum_field.cc             \
  google/protobuf/compiler/java/java_enum_field.h              \
  google/protobuf/compiler/java/java_enum.h                    \
  google/protobuf/compiler/java/java_extension.cc              \
  google/protobuf/compiler/java/java_extension.h               \
  google/protobuf/compiler/java/java_field.cc                  \
  google/protobuf/compiler/java/java_field.h                   \
  google/protobuf/compiler/java/java_file.cc                   \
  google/protobuf/compiler/java/java_file.h                    \
  google/protobuf/compiler/java/java_generator.cc              \
  google/protobuf/compiler/java/java_generator_factory.cc      \
  google/protobuf/compiler/java/java_generator_factory.h       \
  google/protobuf/compiler/java/java_helpers.cc                \
  google/protobuf/compiler/java/java_helpers.h                 \
  google/protobuf/compiler/java/java_lazy_message_field.cc     \
  google/protobuf/compiler/java/java_lazy_message_field.h      \
  google/protobuf/compiler/java/java_map_field.cc              \
  google/protobuf/compiler/java/java_map_field.h               \
  google/protobuf/compiler/java/java_message.cc                \
  google/protobuf/compiler/java/java_message_field.cc          \
  google/protobuf/compiler/java/java_message_field.h           \
  google/protobuf/compiler/java/java_message.h                 \
  google/protobuf/compiler/java/java_name_resolver.cc          \
  google/protobuf/compiler/java/java_name_resolver.h           \
  google/protobuf/compiler/java/java_primitive_field.cc        \
  google/protobuf/compiler/java/java_primitive_field.h         \
  google/protobuf/compiler/java/java_shared_code_generator.cc  \
  google/protobuf/compiler/java/java_shared_code_generator.h   \
  google/protobuf/compiler/java/java_service.cc                \
  google/protobuf/compiler/java/java_service.h                 \
  google/protobuf/compiler/java/java_string_field.cc           \
  google/protobuf/compiler/java/java_string_field.h            \
  google/protobuf/compiler/java/java_doc_comment.cc            \
  google/protobuf/compiler/java/java_doc_comment.h             \
  google/protobuf/compiler/javanano/javanano_enum.cc           \
  google/protobuf/compiler/javanano/javanano_enum.h            \
  google/protobuf/compiler/javanano/javanano_enum_field.cc     \
  google/protobuf/compiler/javanano/javanano_enum_field.h      \
  google/protobuf/compiler/javanano/javanano_extension.cc      \
  google/protobuf/compiler/javanano/javanano_extension.h       \
  google/protobuf/compiler/javanano/javanano_field.cc          \
  google/protobuf/compiler/javanano/javanano_field.h           \
  google/protobuf/compiler/javanano/javanano_file.cc           \
  google/protobuf/compiler/javanano/javanano_file.h            \
  google/protobuf/compiler/javanano/javanano_generator.cc      \
  google/protobuf/compiler/javanano/javanano_generator.h       \
  google/protobuf/compiler/javanano/javanano_helpers.cc        \
  google/protobuf/compiler/javanano/javanano_helpers.h         \
  google/protobuf/compiler/javanano/javanano_map_field.cc      \
  google/protobuf/compiler/javanano/javanano_map_field.h       \
  google/protobuf/compiler/javanano/javanano_message.cc        \
  google/protobuf/compiler/javanano/javanano_message.h         \
  google/protobuf/compiler/javanano/javanano_message_field.cc  \
  google/protobuf/compiler/javanano/javanano_message_field.h   \
  google/protobuf/compiler/javanano/javanano_params.h          \
  google/protobuf/compiler/javanano/javanano_primitive_field.cc \
  google/protobuf/compiler/javanano/javanano_primitive_field.h \
  google/protobuf/compiler/python/python_generator.cc          \
  google/protobuf/compiler/ruby/ruby_generator.cc

bin_PROGRAMS = protoc
protoc_LDADD = $(PTHREAD_LIBS) libprotobuf.la libprotoc.la
protoc_SOURCES = google/protobuf/compiler/main.cc

# Tests ==============================================================

protoc_inputs =                                                \
  google/protobuf/map_lite_unittest.proto                      \
  google/protobuf/map_proto2_unittest.proto                    \
  google/protobuf/map_unittest.proto                           \
  google/protobuf/unittest.proto                               \
  google/protobuf/unittest_arena.proto                         \
  google/protobuf/unittest_custom_options.proto                \
  google/protobuf/unittest_drop_unknown_fields.proto           \
  google/protobuf/unittest_embed_optimize_for.proto            \
  google/protobuf/unittest_empty.proto                         \
  google/protobuf/unittest_import_lite.proto                   \
  google/protobuf/unittest_import.proto                        \
  google/protobuf/unittest_import_public_lite.proto            \
  google/protobuf/unittest_import_public.proto                 \
  google/protobuf/unittest_lite_imports_nonlite.proto          \
  google/protobuf/unittest_lite.proto                          \
  google/protobuf/unittest_mset.proto                          \
  google/protobuf/unittest_no_arena_import.proto               \
  google/protobuf/unittest_no_arena.proto                      \
  google/protobuf/unittest_no_field_presence.proto             \
  google/protobuf/unittest_no_generic_services.proto           \
  google/protobuf/unittest_optimize_for.proto                  \
  google/protobuf/unittest_preserve_unknown_enum.proto         \
  google/protobuf/unittest_proto3_arena.proto                  \
  google/protobuf/compiler/cpp/cpp_test_bad_identifiers.proto

EXTRA_DIST =                                                   \
  $(protoc_inputs)                                             \
  solaris/libstdc++.la                                         \
  google/protobuf/io/gzip_stream.h                             \
  google/protobuf/io/gzip_stream_unittest.sh                   \
  google/protobuf/testdata/golden_message                      \
  google/protobuf/testdata/golden_message_oneof_implemented    \
  google/protobuf/testdata/golden_packed_fields_message        \
  google/protobuf/testdata/bad_utf8_string                     \
  google/protobuf/testdata/text_format_unittest_data.txt       \
  google/protobuf/testdata/text_format_unittest_data_oneof_implemented.txt  \
  google/protobuf/testdata/text_format_unittest_data_pointy.txt             \
  google/protobuf/testdata/text_format_unittest_data_pointy_oneof.txt       \
  google/protobuf/testdata/text_format_unittest_extensions_data.txt         \
  google/protobuf/testdata/text_format_unittest_extensions_data_pointy.txt  \
  google/protobuf/package_info.h                               \
  google/protobuf/io/package_info.h                            \
  google/protobuf/compiler/package_info.h                      \
  google/protobuf/compiler/zip_output_unittest.sh              \
  google/protobuf/unittest_enormous_descriptor.proto

protoc_lite_outputs =                                          \
  google/protobuf/unittest_lite.pb.cc                          \
  google/protobuf/unittest_lite.pb.h                           \
  google/protobuf/unittest_import_lite.pb.cc                   \
  google/protobuf/unittest_import_lite.pb.h                    \
  google/protobuf/unittest_import_public_lite.pb.cc            \
  google/protobuf/unittest_import_public_lite.pb.h

protoc_outputs =                                               \
  $(protoc_lite_outputs)                                       \
  google/protobuf/map_lite_unittest.pb.cc                      \
  google/protobuf/map_lite_unittest.pb.h                       \
  google/protobuf/map_proto2_unittest.pb.cc                    \
  google/protobuf/map_proto2_unittest.pb.h                     \
  google/protobuf/map_unittest.pb.cc                           \
  google/protobuf/map_unittest.pb.h                            \
  google/protobuf/unittest.pb.cc                               \
  google/protobuf/unittest.pb.h                                \
  google/protobuf/unittest_arena.pb.cc                         \
  google/protobuf/unittest_arena.pb.h                          \
  google/protobuf/unittest_custom_options.pb.cc                \
  google/protobuf/unittest_custom_options.pb.h                 \
  google/protobuf/unittest_drop_unknown_fields.pb.cc           \
  google/protobuf/unittest_drop_unknown_fields.pb.h            \
  google/protobuf/unittest_embed_optimize_for.pb.cc            \
  google/protobuf/unittest_embed_optimize_for.pb.h             \
  google/protobuf/unittest_empty.pb.cc                         \
  google/protobuf/unittest_empty.pb.h                          \
  google/protobuf/unittest_import.pb.cc                        \
  google/protobuf/unittest_import.pb.h                         \
  google/protobuf/unittest_import_public.pb.cc                 \
  google/protobuf/unittest_import_public.pb.h                  \
  google/protobuf/unittest_lite_imports_nonlite.pb.cc          \
  google/protobuf/unittest_lite_imports_nonlite.pb.h           \
  google/protobuf/unittest_mset.pb.cc                          \
  google/protobuf/unittest_mset.pb.h                           \
  google/protobuf/unittest_no_arena.pb.cc                      \
  google/protobuf/unittest_no_arena.pb.h                       \
  google/protobuf/unittest_no_arena_import.pb.cc               \
  google/protobuf/unittest_no_arena_import.pb.h                \
  google/protobuf/unittest_no_field_presence.pb.cc             \
  google/protobuf/unittest_no_field_presence.pb.h              \
  google/protobuf/unittest_no_generic_services.pb.cc           \
  google/protobuf/unittest_no_generic_services.pb.h            \
  google/protobuf/unittest_optimize_for.pb.cc                  \
  google/protobuf/unittest_optimize_for.pb.h                   \
  google/protobuf/unittest_preserve_unknown_enum.pb.cc         \
  google/protobuf/unittest_preserve_unknown_enum.pb.h          \
  google/protobuf/unittest_proto3_arena.pb.cc                  \
  google/protobuf/unittest_proto3_arena.pb.h                   \
  google/protobuf/compiler/cpp/cpp_test_bad_identifiers.pb.cc  \
  google/protobuf/compiler/cpp/cpp_test_bad_identifiers.pb.h

BUILT_SOURCES = $(protoc_outputs)

if USE_EXTERNAL_PROTOC

unittest_proto_middleman: $(protoc_inputs)
	$(PROTOC) -I$(srcdir) --cpp_out=. $^
	touch unittest_proto_middleman

else

# We have to cd to $(srcdir) before executing protoc because $(protoc_inputs) is
# relative to srcdir, which may not be the same as the current directory when
# building out-of-tree.
unittest_proto_middleman: protoc$(EXEEXT) $(protoc_inputs)
	oldpwd=`pwd` && ( cd $(srcdir) && $$oldpwd/protoc$(EXEEXT) -I. --cpp_out=$$oldpwd $(protoc_inputs) )
	touch unittest_proto_middleman

endif

$(protoc_outputs): unittest_proto_middleman

COMMON_TEST_SOURCES =                                          \
  google/protobuf/map_test_util.cc                             \
  google/protobuf/map_test_util.h                              \
  google/protobuf/test_util.cc                                 \
  google/protobuf/test_util.h                                  \
  google/protobuf/testing/googletest.cc                        \
  google/protobuf/testing/googletest.h                         \
  google/protobuf/testing/file.cc                              \
  google/protobuf/testing/file.h

check_PROGRAMS = protoc protobuf-test protobuf-lazy-descriptor-test \
                 protobuf-lite-test test_plugin $(GZCHECKPROGRAMS)
protobuf_test_LDADD = $(PTHREAD_LIBS) libprotobuf.la libprotoc.la \
                      $(top_builddir)/gtest/lib/libgtest.la       \
                      $(top_builddir)/gtest/lib/libgtest_main.la
protobuf_test_CPPFLAGS = -I$(top_srcdir)/gtest/include         \
                         -I$(top_builddir)/gtest/include
# Disable optimization for tests unless the user explicitly asked for it,
# since test_util.cc takes forever to compile with optimization (with GCC).
# See configure.ac for more info.
protobuf_test_CXXFLAGS = $(NO_OPT_CXXFLAGS)
protobuf_test_SOURCES =                                        \
  google/protobuf/stubs/common_unittest.cc                     \
  google/protobuf/stubs/once_unittest.cc                       \
  google/protobuf/stubs/strutil_unittest.cc                    \
  google/protobuf/stubs/structurally_valid_unittest.cc         \
  google/protobuf/stubs/stringprintf_unittest.cc               \
  google/protobuf/stubs/template_util_unittest.cc              \
  google/protobuf/stubs/type_traits_unittest.cc                \
  google/protobuf/arenastring_unittest.cc                      \
  google/protobuf/arena_unittest.cc                            \
  google/protobuf/descriptor_database_unittest.cc              \
  google/protobuf/descriptor_unittest.cc                       \
  google/protobuf/drop_unknown_fields_test.cc                  \
  google/protobuf/dynamic_message_unittest.cc                  \
  google/protobuf/extension_set_unittest.cc                    \
  google/protobuf/generated_message_reflection_unittest.cc     \
  google/protobuf/map_field_test.cc                            \
  google/protobuf/map_test.cc                                  \
  google/protobuf/message_unittest.cc                          \
  google/protobuf/no_field_presence_test.cc                    \
  google/protobuf/preserve_unknown_enum_test.cc                \
  google/protobuf/proto3_arena_unittest.cc                     \
  google/protobuf/reflection_ops_unittest.cc                   \
  google/protobuf/repeated_field_reflection_unittest.cc        \
  google/protobuf/repeated_field_unittest.cc                   \
  google/protobuf/text_format_unittest.cc                      \
  google/protobuf/unknown_field_set_unittest.cc                \
  google/protobuf/wire_format_unittest.cc                      \
  google/protobuf/io/coded_stream_unittest.cc                  \
  google/protobuf/io/printer_unittest.cc                       \
  google/protobuf/io/tokenizer_unittest.cc                     \
  google/protobuf/io/zero_copy_stream_unittest.cc              \
  google/protobuf/compiler/command_line_interface_unittest.cc  \
  google/protobuf/compiler/importer_unittest.cc                \
  google/protobuf/compiler/mock_code_generator.cc              \
  google/protobuf/compiler/mock_code_generator.h               \
  google/protobuf/compiler/parser_unittest.cc                  \
  google/protobuf/compiler/cpp/cpp_bootstrap_unittest.cc       \
  google/protobuf/compiler/cpp/cpp_unittest.h                  \
  google/protobuf/compiler/cpp/cpp_unittest.cc                 \
  google/protobuf/compiler/cpp/cpp_plugin_unittest.cc          \
  google/protobuf/compiler/java/java_plugin_unittest.cc        \
  google/protobuf/compiler/java/java_doc_comment_unittest.cc   \
  google/protobuf/compiler/python/python_plugin_unittest.cc    \
  google/protobuf/compiler/ruby/ruby_generator_unittest.cc     \
  $(COMMON_TEST_SOURCES)
nodist_protobuf_test_SOURCES = $(protoc_outputs)

# Run cpp_unittest again with PROTOBUF_TEST_NO_DESCRIPTORS defined.
protobuf_lazy_descriptor_test_LDADD = $(PTHREAD_LIBS) libprotobuf.la \
                      libprotoc.la                                   \
                      $(top_builddir)/gtest/lib/libgtest.la          \
                      $(top_builddir)/gtest/lib/libgtest_main.la
protobuf_lazy_descriptor_test_CPPFLAGS = -I$(top_srcdir)/gtest/include    \
                                         -I$(top_builddir)/gtest/include  \
                                         -DPROTOBUF_TEST_NO_DESCRIPTORS
protobuf_lazy_descriptor_test_CXXFLAGS = $(NO_OPT_CXXFLAGS)
protobuf_lazy_descriptor_test_SOURCES =                        \
  google/protobuf/compiler/cpp/cpp_unittest.cc                 \
  $(COMMON_TEST_SOURCES)
nodist_protobuf_lazy_descriptor_test_SOURCES = $(protoc_outputs)

# Build lite_unittest separately, since it doesn't use gtest.
protobuf_lite_test_LDADD = $(PTHREAD_LIBS) libprotobuf-lite.la
protobuf_lite_test_CXXFLAGS = $(NO_OPT_CXXFLAGS)
protobuf_lite_test_SOURCES =                                           \
  google/protobuf/lite_unittest.cc                                     \
  google/protobuf/test_util_lite.cc                                    \
  google/protobuf/test_util_lite.h
nodist_protobuf_lite_test_SOURCES = $(protoc_lite_outputs)

# Test plugin binary.
test_plugin_LDADD = $(PTHREAD_LIBS) libprotobuf.la libprotoc.la \
                    $(top_builddir)/gtest/lib/libgtest.la
test_plugin_CPPFLAGS = -I$(top_srcdir)/gtest/include         \
                       -I$(top_builddir)/gtest/include
test_plugin_SOURCES =                                          \
  google/protobuf/compiler/mock_code_generator.cc              \
  google/protobuf/testing/file.cc                              \
  google/protobuf/testing/file.h                               \
  google/protobuf/compiler/test_plugin.cc

if HAVE_ZLIB
zcgzip_LDADD = $(PTHREAD_LIBS) libprotobuf.la
zcgzip_SOURCES = google/protobuf/testing/zcgzip.cc

zcgunzip_LDADD = $(PTHREAD_LIBS) libprotobuf.la
zcgunzip_SOURCES = google/protobuf/testing/zcgunzip.cc
endif

TESTS = protobuf-test protobuf-lazy-descriptor-test protobuf-lite-test \
        google/protobuf/compiler/zip_output_unittest.sh $(GZTESTS)<|MERGE_RESOLUTION|>--- conflicted
+++ resolved
@@ -107,13 +107,9 @@
   google/protobuf/compiler/cpp/cpp_generator.h                  \
   google/protobuf/compiler/java/java_generator.h                \
   google/protobuf/compiler/java/java_names.h                    \
-<<<<<<< HEAD
-  google/protobuf/compiler/python/python_generator.h
-=======
   google/protobuf/compiler/javanano/javanano_generator.h        \
   google/protobuf/compiler/python/python_generator.h            \
   google/protobuf/compiler/ruby/ruby_generator.h
->>>>>>> 2cb2358c
 
 lib_LTLIBRARIES = libprotobuf-lite.la libprotobuf.la libprotoc.la
 
